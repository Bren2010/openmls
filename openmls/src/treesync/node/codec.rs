--- conflicted
+++ resolved
@@ -2,15 +2,11 @@
 
 use crate::ciphersuite::HpkePublicKey;
 
-<<<<<<< HEAD
 use super::{
-    leaf_node::LeafNode,
+    leaf_node::OpenMlsLeafNode,
     parent_node::{ParentNode, UnmergedLeaves, UnmergedLeavesError},
     Node,
 };
-=======
-use super::{leaf_node::OpenMlsLeafNode, parent_node::ParentNode, Node};
->>>>>>> 9b174717
 
 /// Node type. Can be either `Leaf` or `Parent`.
 #[derive(PartialEq, Clone, Copy, Debug, TlsSerialize, TlsDeserialize, TlsSize)]
